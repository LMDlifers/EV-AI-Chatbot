--- conflicted
+++ resolved
@@ -798,17 +798,10 @@
             'total_level2_ports': self.df['EV Level2 EVSE Num'].sum(),
             'total_fast_dc_ports': self.df['EV DC Fast Count'].sum()
         }
-<<<<<<< HEAD
 
     def chat_assistant(self, user_query: str, lat = None, lon = None) -> Dict:
         """Simple, working chat assistant that actually executes searches."""
         if lat is not None and lon is not None:
-=======
-    
-    def chat_assistant(self, user_query: str, conversation_context: Dict = None) -> Dict:
-        """Working chat assistant that actually searches."""
-        if conversation_context is None:
->>>>>>> d4c24f34
             conversation_context = {
                 'location': {'lat': lat, 'lon': lon },
             }
@@ -817,10 +810,6 @@
                 'location': {'lat': 40.7128, 'lon': -74.0060 },
             }
         
-<<<<<<< HEAD
-=======
-        conversation_context['conversation_history'].append(f"User: {user_query}")
->>>>>>> d4c24f34
         query_lower = user_query.lower().strip()
         
         # === SEARCH TRIGGERS ===
